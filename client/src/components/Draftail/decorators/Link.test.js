import React from 'react';
import { shallow } from 'enzyme';
import { convertFromRaw } from 'draft-js';

import Link, { getLinkAttributes } from './Link';

describe('Link', () => {
  it('works', () => {
    const content = convertFromRaw({
      entityMap: {
        1: {
          type: 'LINK',
          data: {
            url: 'http://www.example.com/',
          },
        }
      },
      blocks: [
        {
          key: 'a',
          text: 'test',
          entityRanges: [
            {
              offset: 0,
              length: 4,
              key: 0,
            }
          ]
        }
      ]
    });
    expect(shallow((
      <Link
        contentState={content}
        entityKey="1"
        onEdit={() => {}}
        onRemove={() => {}}
      >
        test
      </Link>
    ))).toMatchSnapshot();
  });

  describe('getLinkAttributes', () => {
    it('page', () => {
      expect(getLinkAttributes({ id: '1', url: '/' })).toMatchObject({
        url: '/',
        label: '/',
      });
    });

    it('mail', () => {
      expect(getLinkAttributes({ url: 'mailto:test@ex.com' })).toMatchObject({
        url: 'mailto:test@ex.com',
        label: 'test@ex.com',
      });
    });

<<<<<<< HEAD
    it('phone', () => {
      expect(getLinkAttributes({ url: 'tel:+46700000000' })).toMatchObject({
        url: 'tel:+46700000000',
        label: '+46700000000',
=======
    it('anchor', () => {
      expect(getLinkAttributes({ url: '#testanchor' })).toMatchObject({
        url: '#testanchor',
        label: '#testanchor',
>>>>>>> d6e4072e
      });
    });

    it('external', () => {
      expect(getLinkAttributes({ url: 'http://www.ex.com/' })).toMatchObject({
        url: 'http://www.ex.com/',
        label: 'www.ex.com',
      });
    });

    it('no data', () => {
      expect(getLinkAttributes({})).toMatchObject({ url: null, label: 'Broken link' });
    });
  });
});<|MERGE_RESOLUTION|>--- conflicted
+++ resolved
@@ -56,17 +56,17 @@
       });
     });
 
-<<<<<<< HEAD
     it('phone', () => {
       expect(getLinkAttributes({ url: 'tel:+46700000000' })).toMatchObject({
         url: 'tel:+46700000000',
         label: '+46700000000',
-=======
+      });
+    });
+
     it('anchor', () => {
       expect(getLinkAttributes({ url: '#testanchor' })).toMatchObject({
         url: '#testanchor',
         label: '#testanchor',
->>>>>>> d6e4072e
       });
     });
 
