/* General listings, like for pages, images or snippets */
ul.listing{
    @include unlist();
}

.listing{
    margin-bottom:2em;
    color:lighten($color-text-base, 20%);
    font-size:0.95em;

    ul{
        @include unlist();
    }
    > li{
        padding:1em 0;
        border-bottom:1px dashed $color-input-border;
    }

    h3{
        margin:0;
        font-size:1em;
    }

    td, th{
        padding:1.2em 1em;
    }

    &.small td, th{
        padding:0.6em 1em;
    }

    thead{
        font-size:1.1em;
        color: $color-text-base;
        border-bottom:1px solid $color-grey-4;

        th{
            font-size:0.85em;
            text-align:left;
            font-weight:normal;
            white-space: nowrap;
            text-transform:uppercase;
        }
        th.children{
            border:0;
        }

        th a{
            text-decoration:none;
            color:inherit;
            position:relative;

            &.icon:after{
                opacity:0.5;
                right:0;
            }
        }
    }

    &.full-width td:first-child,
    &.full-width th:first-child{
        padding-left:20px;
    }

    &.full-width{
        margin-bottom:-3em; /* this negates the padding added to the bottom of .content */
    }
    &.full-width th{
        background-color:$color-thead-bg;
    }

    .table-headers{
        border-bottom:1px solid  $color-grey-4
    }

    tbody{
        border-bottom:1px dashed $color-input-border;
        
        
        tr{
            border-top:1px dashed $color-input-border;
            
            &:first-child{
                border-top:1px dashed $color-input-border;
            }
        }
    }

    &.full-width tbody{
        border:0;
    }
    &.full-width tbody tr:hover{
        background-color:#FDFDFD;
    }

    &.chooser {
        tbody .title a{
            display:block;
            @include transition(none);
        }
        tbody tr:hover{
            background-color:$color-teal;
            color:white;

            .title a, .title a:hover{
                color:white;
            }
            .status-tag{
                border-color:white;
            }
        }
        tbody tr.disabled td{
            opacity:0.25;
        }
        tbody tr.disabled td.children{
            opacity:1;
        }
        tbody tr.disabled:hover{
            background-color:inherit;
            color:inherit;

            .title{
                cursor:not-allowed;
            }
            .status-tag{
                border-color:inherit;
            }
        }
    }

    &.small tbody tr{
        font-size:1em;
    }

    &.full-width .divider td{
        padding-left:20px;
    }

    /* specific columns */
    .bulk{
        padding-right:0;

        label{
            font-size:1em;
            display:block;
            width:100%;
            position:relative;
        }
        label span{
            @include visuallyhidden();
        }
        input{
            margin-top:3px;

        }
    }

    .title{
        color:darken($color-grey-2, 10%);

        h2{
            text-transform:none;
            margin:0;
            font-size:1.15em;
            font-weight:600;
            color:inherit;
            line-height:1.5em;

            a{
                color:inherit;
                text-decoration:none;

                &:hover{
                    color:$color-link;
                }
            }
        }
    }

    .actions{
        @include clearfix();
        margin-top:0.8em;
        text-transform:uppercase;
        margin-bottom:-0.5em;

        a{
            text-decoration:none;
        }

        li{
            float:left;
            padding:0 0.5em 0 0;
            margin:0 0 0.5em 0;
            line-height:1em;
        }
    }

    .button-secondary{
        border-color:$color-grey-3;
<<<<<<< HEAD
        font-size:0.84em; /* 0.01em difference to regular small buttons */
=======
        background:white;
>>>>>>> ab83e3b4

        &:hover{
            border-color:$color-teal;
            background-color:$color-teal;
        }
    }
    
    .button-secondary{
        background-color:white;
    }

    .moderate-actions form{
        float:left;
        margin:0 1em 1em 0;
    }

    .children,
    .no-children{
        padding:0 !important;
       
        &:hover{
            background-color:$color-grey-5;
        }

        a{
            display:block;
            padding:2em 0;
        }
    }

    .children a{
        color:$color-teal;
        display:block;
        
        &:before{
            font-size:3rem;
        }
    }

    .no-children a{
        color:$color-grey-3;
        display:block;
        
        &:before{
            font-size:1.5rem;
        }
        &:hover{
            color:$color-teal;
        }
    }

    &.small .children a:before{
        font-size:30px;
    }

    .ord{
        padding-left:10px !important;
    }
    th.ord a:before{
        width:1em;
        font-size:15px;
    }
    th.ord a:hover:before{
        color:$color-teal;
    }
    .handle{
        cursor:move;
        width:20px;

        &:before{
            font-size:20px;
            color:$color-grey-3;
            width:1em;
        }
        &:hover:before{
            color:$color-text-base;
        }
    }

    .ui-sortable-helper{
        border:1px dashed $color-input-border;
        border-width:1px 0;

        td{
            display:none;

        }
        .ord,.title{
            display:table-cell;
        }
        .ord{

        }
    }
    .dropzone{
        height:80px;
        background-color:$color-grey-1;

        &:hover{
            background-color:$color-grey-1;
        }
        td{
            padding: 0 !important;
        }
    }

    table .no-results-message{
        padding-left:20px;
    }

    .unpublished h2{
        opacity:0.7;
    }

    .index {
        background-color:$color-grey-4;

        .title h2{
            font-size:1.2em;
            opacity:1;

            a{
                @include transition(opacity 0.2s ease);
            }
            a:hover{
                opacity:0.7;
            }
        }
        .actions{
            margin-top:1em;
        }
        .button{
            background-color:transparent;
            color:white;
            border-color:$color-teal-darker;

            &:hover{
                color:white;
                background:$color-teal-darker;
            }

            &.bicolor{
                background:$color-teal-darker;
            }
        }
    }

    .indicator{
        margin-right:0;
        font-size:1em;
        opacity:0.7;
    }

    &.images img{
        @include transition(border-color 0.2s ease);
        border: 3px solid transparent;
    }
}
ul.listing{
    border-top:1px dashed $color-input-border;
    margin-bottom:2em;
}
table.listing{
    width:100%;
}


 /* explorer specific tweaks */
.page-explorer .listing {
    position:relative;

    .index{
        color:white;
        background-color:$color-header-bg;

        td{
            padding-top:1.5em;
            padding-bottom:1.5em;
        }

        .privacy-indicator{
            font-size:1em;
            opacity:1;
            position:absolute;
            right:5%;
            top:2em;
        }
        .locked-indicator{
            font-size:0.8em;
        }

        .title{
            h2{
                color:white;
                font-size:1.8em;
                font-weight:500;

                a:hover{
                    color:white;
                }
            }

        }
    }

    .table-headers{
        .ord{
            padding-right:0;
        }
        .title{
            padding-left:0;
        }
    }
    tbody .title{
        padding-left:0;
    }
}

.pagination{
    text-align:center;
    p{
        margin:0;
    }
    ul{
        @include unlist();
    }
    ul{
        margin-top:-1.7em;
    }
    li{
        line-height:1em;
    }
    .prev{
        float:left;
    }
    .next{
        float:right;
    }
}

.listing.full-width + .pagination{
    margin-top: 3em;
    border-top: 1px dashed #d9d9d9;
    padding:2em 50px 0 50px;
}


/* listing filters */

.listing-filter{
    @include clearfix();
    background-color:$color-grey-5;
    border-width:1px 0;
    margin:3em 0;
}
.filter-title{
    float:left;
    text-transform:uppercase;
    font-size:0.95em;
    padding:1em;
    margin:0 1em 0 0 ;
    background-color:$color-grey-4;
}
.filter-options{
    @include unlist();
    @include clearfix();
    overflow:hidden;

    li{
        padding:0.8em;
        float:left;
    }
}


@media screen and (min-width: $breakpoint-mobile){
    .listing{
        &.horiz > li{
           float:left;
        }
        &.images {
            @include clearfix();
            border: 1px solid $color-grey-4;
            border-width:0 0 0 1px !important;

            > li{
                padding:1.3em;
                width:200px;
                height:220px;
                text-align:center;
                margin-top:-1px;
                border:1px solid $color-grey-4;
                border-width:1px 1px 1px 0px;

                .image{
                    text-align:center;
                    height:180px;

                    &:before {
                        content: '';
                        display: inline-block;
                        height: 100%;
                        vertical-align: middle;
                        margin-right: -0.25em;
                    }

                    img{

                        display:inline-block;
                        vertical-align: middle;
                    }
                }

                &:hover{
                    background-color:#FDFDFD;

                    img{
                        border-color:$color-teal;
                    }
                }
            }
            a{
                color:inherit;
            }

        }
        .actions{
           visibility: hidden;
        }
        .index .actions{
            visibility:visible;
        }
        td:hover .actions{
            visibility:visible;
        }
        .no-children {
            border-color:transparent;
            
            a{
                opacity:0;
            }
        }
        tr:hover .no-children a{
            opacity:1;
        }
        tr:hover .children{
            background-color:$color-teal;

            a:before{
                color:white;
            }
        }

        td.children:hover{
            background-color:$color-teal-darker;
        }


        table .no-results-message{
            padding-left:50px;
        }

        &.full-width td:first-child,
        &.full-width th:first-child{
            padding-left:50px;
        }

        &.full-width .divider td{
            padding-left:50px;
        }
    }
}

/* Transitions */
.listing {
    thead .dropdown ul{
        @include transition(none);
    }
    .children, .no-children{
        @include transition(background-color 0.2s ease);
    }
    .children a,
    .no-children a{
        @include transition(all 0.2s ease);
    }
}<|MERGE_RESOLUTION|>--- conflicted
+++ resolved
@@ -197,11 +197,7 @@
 
     .button-secondary{
         border-color:$color-grey-3;
-<<<<<<< HEAD
-        font-size:0.84em; /* 0.01em difference to regular small buttons */
-=======
         background:white;
->>>>>>> ab83e3b4
 
         &:hover{
             border-color:$color-teal;
