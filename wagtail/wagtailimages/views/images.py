--- conflicted
+++ resolved
@@ -124,7 +124,6 @@
         url_generator_enabled = False
 
     try:
-<<<<<<< HEAD
         local_path = image.file.path
     except NotImplementedError:
         # Image is hosted externally (eg, S3)
@@ -134,17 +133,8 @@
         # Give error if image file doesn't exist
         if not os.path.isfile(local_path):
             messages.error(request, _("The source image file could not be found. Please change the source or delete the image.").format(image.title), buttons=[
-                messages.button(reverse('wagtailimages_delete_image', args=(image.id,)), _('Delete'))
+                messages.button(reverse('wagtailimages:delete_image', args=(image.id,)), _('Delete'))
             ])
-=======
-        filesize = image.file.size
-    except OSError:
-        # File doesn't exist
-        filesize = None
-        messages.error(request, _("The source image file could not be found. Please change the source or delete the image.").format(image.title), buttons=[
-            messages.button(reverse('wagtailimages:delete_image', args=(image.id,)), _('Delete'))
-        ])
->>>>>>> 60362518
 
     return render(request, "wagtailimages/images/edit.html", {
         'image': image,
